# SgmlReader - Convert (almost) any HTML to valid XML

SgmlReader is a versatile C# .NET library written by Chris Lovett for parsing
SGML files using the XmlReader API including HTML and OFX data.
A command line utility is also provided
which outputs the well formed XML result.

[MindTouch](http://mindtouch.com) uses the SgmlReader library extensively.  Over
the last few years they have made many improvements to it.

## SgmlReaderDll API

The SgmlReader is an implementation of the XmlReader API. So the only thing you
really need to know is how to construct it. SgmlReader has a default constructor,
then you need to set some of the properties. To load a DTD you must specify
DocType="HTML" or you must provide a SystemLiteral. To specify the SGML
document you must provide either the InputStream or Href. Everything else is
optional. Then you can read from this reader like any other XmlReader class.

### Sample Usage

<<<<<<< HEAD
    XmlDocument FromHtml(TextReader reader) {

        // setup SgmlReader
        Sgml.SgmlReader sgmlReader = new Sgml.SgmlReader();
        sgmlReader.DocType = "HTML";
        sgmlReader.WhitespaceHandling = WhitespaceHandling.All;
        sgmlReader.CaseFolding = Sgml.CaseFolding.ToLower;
        sgmlReader.InputStream = reader;

        // create document
        XmlDocument doc = new XmlDocument();
        doc.PreserveWhitespace = true;
        doc.XmlResolver = null;
        doc.Load(sgmlReader);
        return doc;
    }
=======
```c#
// setup SgmlReader
Sgml.SgmlReader sgmlReader = new Sgml.SgmlReader()
{
    DocType = "HTML",
    WhitespaceHandling = WhitespaceHandling.All,
    CaseFolding = Sgml.CaseFolding.ToLower,
    InputStream = reader
};

// create document
XmlDocument doc = new XmlDocument()
{
    PreserveWhitespace = true,
    XmlResolver = null
};
doc.Load(sgmlReader);
return doc;
```
>>>>>>> 3f89f370

### SgmlReader Properties

* **SgmlDtd Dtd**<br/>
Specify the SgmlDtd object directly. This allows you to cache the Dtd and share
it across multiple SgmlReaders. To load a DTD from a URL use the SystemLiteral
property.
* **string DocType**<br/>
The name of root element specified in the DOCTYPE tag. If you specify "HTML"
then the SgmlReader will use the built-in HTML DTD. In this case you do not need
to specify the SystemLiteral property.
* **string PublicIdentifier**<br/>
The PUBLIC identifier in the DOCTYPE tag. This is optional.
* **string SystemLiteral**<br/>
The SYSTEM literal in the DOCTYPE tag identifying the location of the DTD.
* **string InternalSubset**<br/>
The DTD internal subset in the DOCTYPE tag. This is optional.
* **TextReader InputStream**<br/>
The input stream containing SGML data to parse. You must specify this property
or the Href property before calling Read().
* **string Href**<br/>
Specify the location of the input SGML document as a URL.
* **string WebProxy**<br/>
Sometimes you need to specify a proxy server in order to load data via HTTP from
outside the firewall. For example: "itgproxy:80".
* **string BaseUri**<br/>
The base Uri is used to resolve relative Uri's like the SystemLiteral and Href
properties.
* **TextWriter ErrorLog**<br/>
DTD validation errors are written to this stream.
* **string ErrorLogFile**<br/>
DTD validation errors are written to this log file.

## SgmlReader.exe Command Line Tool

### Usage

The command line executable version has the following options:

    sgmlreader <options> [InputUri] [OutputFile]

* -e "file" : Specifies a file to write error output to.  The default is to
generate no errors.  The special name "$stderr" redirects errors to stderr
output stream.
* -proxy : "server"  Specifies the proxy server to use to fetch DTD's through
the fire wall.
* -html : Specifies that the input is HTML.
* -dtd "uri" : Specifies some other SGML DTD.
* -base : Add an HTML base tag to the output.
* -pretty : Pretty print the output.
* -encoding name : Specify an encoding for the output file (default UTF-8)
* -noxml : Stops generation of XML declaration in output.
* -doctype : Copy <!DOCTYPE tag to the output.
* InputUri : The input file name or URL. Default is stdin.  If this is a local
file name then it also supports wildcards.
* OutputFile : The optional output file name. Default is stdout.  If the
InputUri contains wildcards then this just specifies the output file extension,
the default being ".xml".

### Examples

Converts all .htm files to corresponding .xml files using the built in HTML DTD.

```c#
sgmlreader -html *.htm *.xml
```

Converts all the MSN home page to XML storing the result in the local file
"msn.xml".

<<<<<<< HEAD
    sgmlreader -html http://www.msn.com -proxy myproxy:80 msn.xml

=======
```c#
sgmlreader -html http://www.msn.com -proxy myproxy:80 msn.xml
```
>>>>>>> 3f89f370
Converts the given OFX file to XML using the SGML DTD "ofx160.dtd" specified in
the test.ofx file.

```c#
sgmlreader -dtd ofx160.dtd test.ofx ofx.xml
```

## UWP

SgmlReaderUniversal provides a custom EntityResolver named `UniversalEntityResolver` which allows resolving resources using the 
UWP `Windows.Storage` API's.  You will need to provide this resolver
by setting the Resolver property on the SgmlReader.

```c#
// setup SgmlReader
Sgml.SgmlReader sgmlReader = new Sgml.SgmlReader() {
    Resolver = new UniversalEntityResolver()
}
```

## Community

If you have questions, please post them on
[StackOverflow](http://stackoverflow.com/questions/tagged/sgmlreader) and tag
them with *sgmlreader*.  Feel free to post issues in the github issues list.

If you fix an issue, please submit PR and follow these guidelines:

1. Make sure the code formatting is **identical** to the existing code formatting.
You know that you're doing it right if your code is indistinguishable from
existing code.
1. Run the unit test to make sure no regressions are being introduced.
1. Add a unit test to confirm your fix or feature, if needed.
1. Submit a pull request on [GitHub](https://github.com/LovettChris/SGMLReader).

## Testing

Please make sure all tests pass and new tests are added for areas you work on.
See [nunit](https://nunit.org).  If you have Visual Studio, just open the
Test Explorer and click Run All.
<<<<<<< HEAD

## Mono

This project supports Mono builds using xbuild.  Just run xbuild SgmlReader.sln
to build the solution and the following to run the tests:

mono ./packages/NUnit.ConsoleRunner.3.4.1/tools/nunit3-console.exe ./SgmlTests/bin/Debug/SgmlTests.dll
=======
>>>>>>> 3f89f370

## Release History
*Note:* all 1.8.x releases up to 1.8.7 are compatible with 1.8.0.  Use assembly
redirection to account for newer versions when recompilation is not an option.

### Release notes for 1.8.16 (2020-July-24)

Thanks to [Jason Nelson](https://github.com/iamcarbon) for the following code cleanups:

* Makes HWStack generic to reduce casts and improve codegen
* Inlines variable declarations
* Uses pattern matching
* Adds readonly annotations

### Release notes for 1.8.15 (2020-Jun-1)

* Change build system to support .NET Core 3.1 and net45, net46, net47, net48, netstandard2.0 and netstandard2.1.
* Drop "Portable" library since this is replaced by netstandard.

### Release notes for 1.8.13 (2016-Sep-27)

* Redirect http://www.w3.org/TR/html4/loose.dtd to built-in html.dtd. (Chris Lovett)

### Release notes for 1.8.12 (2016-Sep-11)

* Fixed NameTable so SgmlReader can be used with XPathDocument. (Chris Lovett)
* Switched to xbuild and nunit on mono. (Chris Lovett)
* Add portable support by adding IEntityResolver interface. (Chris Lovett)
* Add desktop and universal implementation of IEntityResolver. (Chris Lovett)
* Move to NUnit 3 (which no longer requires VSIX extension to run the tests). (Chris Lovett)
* Move to Nuget 3 (multi-platform support including portable and universal apps). (Chris Lovett)

### Release notes for 1.8.11 (2013-Jan-27)

* Pulled latest psake and nuget tools. (Andy Sherwood)
* Made sure Html.dtd was embedded as a resource in the build script for the
nuget package. (Andy Sherwood)

### Release notes for 1.8.10 (2013-Jan-10)

* Fixed AttributeCount and m_state problems for use under Mono. (Max Zhao)
* Decode unicode surrogate pairs. (CaptainCodeman)
* Incomplete entity codes are kept intact and escaped to produce valid HTML. (Marek St&oacute;j)

### Release notes for 1.8.9 (2013-Jan-09)

* Converted license from GPL 3 to Apache 2.0.
* Consolidated read-me files.
* Cleaned up solution and project files.

### Release notes for 1.8.8 (2011-Sep-29)

* Converted project files to Visual Studio 2010. (Andy Sherwood)
* Fully nugetized. Get log4net and nunit from nuget. Build nuget package with
build script using psake and powershell. (Andy Sherwood)

### Release notes for 1.8.7 (2010-Apr-27)

* Provide setting to ignore DTD in parsed document (again).

### Release notes for 1.8.6 (2010-Feb-19)

* Provide setting to ignore DTD in parsed document.
* An attribute with a missing value should be assumed to have the name of the
attribute as value.
* SgmlReader ExpandEntity with entities not ending in ';' and skips a character.
* SgmlReader adds 65535 character at the end of the string.
* Add test showing behavior of > char in string literals in XML.

### Release notes for 1.8.5 (2009-Jul-19)

* Unable to parse UTF-32 entities.
* Use StringComparison.OrdinalIgnoreCase instead of
StringComparison.InvariantCultureIgnoreCase.

### Release notes for 1.8.4 (2009-May-19)

* Corrupt attributes may lead to invalid attribute names, which make the
produced XML unparseable.
* Error when content contains prefixed XML processing instructions (e.g.
&lt;?xml:namespace prefix = o ns = "urn:schemas-microsoft-com:office:office" />).
* Added -ignore flag so tests known to fail can be ignored from the suite.
* Added test to re-parse output to make sure it's valid XML (.Net sometimes was
able to generate invalid XML).

### Release notes for 1.8.3 (2009-Apr-03)

* Fixed CData section parsing skips over characters.

### Release notes for 1.8.2 (2008-Nov-26)

* Fixed regression introduced by fixing bug 5150.
* An extra open quote/double-quote prevents the entire element from being read
properly.
* Replaced == string equality with culture invariant string.Compare().
* Return 'null' as NameTable since none is used.
* Added '-noformat' switch for regression tests to suppress automatic
reformatting (useful for formatting tests).

### Release notes for 1.8.1 (2008-Oct-08)

* Unclosed HTML comment causes infinite loop.
* Don't use XmlNameTable with object comparisons; it becomes unreliable after a
while.

### Release notes for 1.8.0 (2008-Jul-28)

**BREAKING CHANGE:** requires .NET 2.0

* Major code clean-up. (thx jamesgmbutler for the contribution!)
* Add XML-only entity &amp;apos; to HTML DTD.

### Release notes for 1.7.5 (2008-Jul-01)

* Missing quote in attribute value causes catastrophic failure.
* Unknown prefixes cannot be mapped to the same namespace.

### Release notes for 1.7.4 (2008-Jun-03)

* &amp;sup2; entity is not recognized correctly.
* Added test for entities with digits.

### Release notes for 1.7.3 (2008-May-05)

* Never close the BODY tag early (it causes loss of content).
* Remove  "&lt;![CDATA[" inside CDATA sections.
* Remove "]]>" inside CDATA sections.
* Convert elements with invalid tag names into text (e.g. &lt;foo@bar.com>).

### Release notes for 1.7.2 (2007-Dec-07)

* Fixed bug where parsing CDATA section skipped first character.
* Don't double parse commented out CDATA sections.
* Added support for namespaces on elements and attributes.
* Unknown prefixes on attributes and elements resolve to '#unknown' namespace.
* Fix bug when parsing down-level comments, like &lt;![if IE]>.
* Don't allow attribute with invalid names (e.g. &lt;p foo:="invalid" ;="bad">,
etc.).

### Release notes for 1.7.1 (2007-Sep-25)

* Added 'GetLiteralEntitiesLookup()' method.
* Fixed bugs with namespace prefixes on attributes and elements; prefixes are
now stripped automatically.
* Added SgmlReader constructor with XmlNameTable argument to avoid failed
comparisons when reusing the DTD.
* Ensured that SgmlReader is initialized identically when reusing a DTD.

### Release notes for 1.7

* Fix bug reported by chriswang - MoveToAttribute didn't save state properly.
* Fix bug reported by starascendent - build on Visual Studio 2003 was broken.
* Fix bug reported by sanchen - ExpandCharEntity was messed up on hex entities.
* Fix bug reported by kojiishi - off by one bug in SniffName().
* Fix bug reported by kojiishi - bug in loading XmlDocument from SgmlReader -
 this was caused by the HTML document containing an embedded &lt;?xml version='1.0'?>
 declaration, so the SgmlReader now strips these.
* Added special stripping of punctuation characters between attributes like ",".

### Release notes for 1.6

* Improve wrapping of HTML content with auto-generated &lt;html>&lt;/html>
container tags.

### Release notes for 1.5

* Fix detection of ContentType=text/html and switch to HTML mode.
* Fix problems parsing DOCTYPE tag when case folding is on.
* Fix reading of XHTML DTD.
* Fix parsing of content of type CDATA that resulted in the error message
'Cannot have ']]>' inside an XML CDATA block'.
* Fix parsing of http://www.virtuelvis.com/download/162/evilml.html.
* Fix parsing of attributes missing the equals sign: height"4"  (thanks to
Ulrich Schwanitz for his fix).
* Fix 'SniffWhitespace' thanks to "Windy Winter".
* Added TestSuite project.

### Release notes for 1.4

* Added UserAgent string "Mozilla/4.0 (compatible;);" so that SgmlReader gets
the right content from webservers.
* Fixed handling of HTML that does not start with root &lt;html> element tag.
* Fixed handling of built in HTML entities.

### Release notes for 1.3

* Changed ToUpper to CaseFolding enum and added support for "auto-folding" based
on input
* Added support for &lt;![CDATA[...]]> blocks
* Added proper encoding support, including support for HTML &lt;META
http-equiv="content-type".  This means output now has the correct XML declaration
(unless you specify the new -noxml option) and any existing xml declarations in
the input are stripped out so you don't end up with two.
* Added support for ASP &lt;%...%> blocks (thanks to Dan Whalin).
* Now strips out DOCTYPE by default since HTML DocTypes can cause problems for
XmlDocument when it tries to load the HTML DTD.  but added "-doctype" switch for
those who really need it to come through.
* Fix handling of Office 2000 &lt;?xml:namespace .../> declarations.
* Remove bogus attributes that have no name, in cases like &lt;class= "test">.

### Release notes for 1.2

* Converted back to Visual Studio 7.0 since this is the lowest common denominator.
* Added ToUpper switch for upper case folding, instead of the default lower case.
* Fix handling of UNC paths.
* Added OFX test suite.
* Fixed bug in parsing CDATA type elements (like &lt;script>&lt;!-- -->&lt;/script>).

### Release notes for 1.1

* Upgraded project to Visual Studio 7.1.
* Fixed bug in accessing https authenticated sites.
* Fixed bug in handling of content that contains nulls.
* Improved handling of &lt;!DOCTYPE with PUBLIC and no SYSTEM literal.
* Fixed bug in losing attributes when auto-closing tags.
* Fixed pretty printing output by adding WhitespaceHandling flag to SgmlReader.

### Release notes for 1.0.4

* Added -encoding option so you can change the encoding of the output file.

### Release notes for 1.0.3.26932

* Implemented ReadOuterXml and ReadInnerXml and fix some bugs in dealing with
xmlns attributes and dealing with non-HTML tags.

### Release notes for 1.0.3

* Fixed some CLS compliance problems with using SgmlReader from VB and a null
reference exception bug when loading SgmlReader from XmlDocument.

### Release notes for 1.0.2.21225

* Fixed bug in handling of encodings. Now uses the correct encoding returned
from the HTTP server.

### Release notes for 1.0.2.21105

* Fixed bug in handling of input that contains blank lines at the top.

### Release notes for 1.0.2

* Added fix for the way IE & Netscape deal with characters in the range 0x80
through 0x9F in HTML.

### Release notes for 1.0.1

* Fixed bug in handling of empty elements, like &lt;INPUT>.

### Release notes for 1.0

* Add wildcard support for command line utility.

### Release notes for 0.5

* Initial release.

## License

Licensed under the Apache License, Version 2.0 (the "License");
you may not use this file except in compliance with the License.
You may obtain a copy of the License at

    http://www.apache.org/licenses/LICENSE-2.0

Unless required by applicable law or agreed to in writing, software
distributed under the License is distributed on an "AS IS" BASIS,
WITHOUT WARRANTIES OR CONDITIONS OF ANY KIND, either express or implied.
See the License for the specific language governing permissions and
limitations under the License.<|MERGE_RESOLUTION|>--- conflicted
+++ resolved
@@ -19,24 +19,6 @@
 
 ### Sample Usage
 
-<<<<<<< HEAD
-    XmlDocument FromHtml(TextReader reader) {
-
-        // setup SgmlReader
-        Sgml.SgmlReader sgmlReader = new Sgml.SgmlReader();
-        sgmlReader.DocType = "HTML";
-        sgmlReader.WhitespaceHandling = WhitespaceHandling.All;
-        sgmlReader.CaseFolding = Sgml.CaseFolding.ToLower;
-        sgmlReader.InputStream = reader;
-
-        // create document
-        XmlDocument doc = new XmlDocument();
-        doc.PreserveWhitespace = true;
-        doc.XmlResolver = null;
-        doc.Load(sgmlReader);
-        return doc;
-    }
-=======
 ```c#
 // setup SgmlReader
 Sgml.SgmlReader sgmlReader = new Sgml.SgmlReader()
@@ -56,7 +38,6 @@
 doc.Load(sgmlReader);
 return doc;
 ```
->>>>>>> 3f89f370
 
 ### SgmlReader Properties
 
@@ -127,14 +108,9 @@
 Converts all the MSN home page to XML storing the result in the local file
 "msn.xml".
 
-<<<<<<< HEAD
-    sgmlreader -html http://www.msn.com -proxy myproxy:80 msn.xml
-
-=======
 ```c#
 sgmlreader -html http://www.msn.com -proxy myproxy:80 msn.xml
 ```
->>>>>>> 3f89f370
 Converts the given OFX file to XML using the SGML DTD "ofx160.dtd" specified in
 the test.ofx file.
 
@@ -175,16 +151,6 @@
 Please make sure all tests pass and new tests are added for areas you work on.
 See [nunit](https://nunit.org).  If you have Visual Studio, just open the
 Test Explorer and click Run All.
-<<<<<<< HEAD
-
-## Mono
-
-This project supports Mono builds using xbuild.  Just run xbuild SgmlReader.sln
-to build the solution and the following to run the tests:
-
-mono ./packages/NUnit.ConsoleRunner.3.4.1/tools/nunit3-console.exe ./SgmlTests/bin/Debug/SgmlTests.dll
-=======
->>>>>>> 3f89f370
 
 ## Release History
 *Note:* all 1.8.x releases up to 1.8.7 are compatible with 1.8.0.  Use assembly
